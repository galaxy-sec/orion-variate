--- conflicted
+++ resolved
@@ -50,13 +50,8 @@
     name: Security Audit
     runs-on: ubuntu-latest
     steps:
-<<<<<<< HEAD
-      - uses: actions/checkout@v4
+      - uses: actions/checkout@v5
       - uses: rustsec/audit-check@v2.0.0
-=======
-      - uses: actions/checkout@v5
-      - uses: rustsec/audit-check@v1.4.1
->>>>>>> 4d9c86d0
         with:
           token: ${{ secrets.GITHUB_TOKEN }}
 
