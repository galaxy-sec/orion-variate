--- conflicted
+++ resolved
@@ -17,37 +17,32 @@
 
 use super::AddrResult;
 
-<<<<<<< HEAD
-/// Git地址结构体
-/// 
+///
 /// 支持通过SSH和HTTPS协议访问Git仓库
-/// 
+///
 /// # Token认证示例
-/// 
+///
 /// ```rust
 /// use orion_variate::addr::GitAddr;
-/// 
+///
 /// // GitHub Token认证
 /// let addr = GitAddr::from("https://github.com/user/repo.git")
 ///     .with_github_token("your_github_token");
-/// 
+///
 /// // GitLab Token认证
 /// let addr = GitAddr::from("https://gitlab.com/user/repo.git")
 ///     .with_gitlab_token("your_gitlab_token");
-/// 
+///
 /// // 通用Token认证
 /// let addr = GitAddr::from("https://gitea.com/user/repo.git")
 ///     .with_username("your_username")
 ///     .with_token("your_token");
-/// 
+///
 /// // 从环境变量读取Token
 /// let addr = GitAddr::from("https://github.com/user/repo.git")
 ///     .with_github_env_token();
 /// ```
-#[derive(Clone, Debug, Serialize, Deserialize, Default, Getters,PartialEq)]
-=======
 #[derive(Clone, Debug, Serialize, Deserialize, Default, Getters, PartialEq)]
->>>>>>> c867ee58
 #[serde(rename = "git")]
 pub struct GitAddr {
     repo: String,
@@ -178,7 +173,7 @@
     }
 
     /// 从环境变量读取Token认证
-    /// 
+    ///
     /// # Arguments
     /// * `env_var` - 环境变量名，例如 "GITHUB_TOKEN"
     pub fn with_env_token(mut self, env_var: &str) -> Self {
@@ -189,7 +184,7 @@
     }
 
     /// 从环境变量读取GitHub Token认证
-    pub fn with_github_env_token(mut self) -> Self {
+    pub fn with_github_env_token(self) -> Self {
         self.with_env_token("GITHUB_TOKEN")
     }
 
@@ -203,7 +198,7 @@
     }
 
     /// 从环境变量读取Gitea Token认证
-    pub fn with_gitea_env_token(mut self) -> Self {
+    pub fn with_gitea_env_token(self) -> Self {
         self.with_env_token("GITEA_TOKEN")
     }
 
@@ -218,11 +213,13 @@
         callbacks.credentials(move |url, username_from_url, allowed_types| {
             // 检查URL类型，决定使用哪种认证方式
             let is_https = url.starts_with("https://");
-            
+
             if is_https {
                 // HTTPS协议使用Token认证
                 if allowed_types.contains(git2::CredentialType::USER_PASS_PLAINTEXT) {
-                    let username = username.as_deref().unwrap_or(username_from_url.unwrap_or("git"));
+                    let username = username
+                        .as_deref()
+                        .unwrap_or(username_from_url.unwrap_or("git"));
                     if let Some(token) = &token {
                         // 根据不同的Git平台使用不同的Token格式
                         let actual_username = if username == "oauth2" {
@@ -878,18 +875,17 @@
     #[test]
     fn test_git_addr_token_methods() {
         // 测试Token相关方法
-        let addr = GitAddr::from("https://github.com/user/repo.git")
-            .with_github_token("test_token");
+        let addr =
+            GitAddr::from("https://github.com/user/repo.git").with_github_token("test_token");
         assert_eq!(addr.token, Some("test_token".to_string()));
         assert_eq!(addr.username, Some("git".to_string()));
 
-        let addr = GitAddr::from("https://gitlab.com/user/repo.git")
-            .with_gitlab_token("test_token");
+        let addr =
+            GitAddr::from("https://gitlab.com/user/repo.git").with_gitlab_token("test_token");
         assert_eq!(addr.token, Some("test_token".to_string()));
         assert_eq!(addr.username, Some("oauth2".to_string()));
 
-        let addr = GitAddr::from("https://gitea.com/user/repo.git")
-            .with_gitea_token("test_token");
+        let addr = GitAddr::from("https://gitea.com/user/repo.git").with_gitea_token("test_token");
         assert_eq!(addr.token, Some("test_token".to_string()));
         assert_eq!(addr.username, Some("git".to_string()));
 
@@ -904,7 +900,7 @@
     fn test_git_addr_env_token() {
         // 测试环境变量方法（不实际设置环境变量，仅验证方法存在）
         let addr = GitAddr::from("https://github.com/user/repo.git");
-        
+
         // 验证方法可以调用（实际效果取决于环境变量是否存在）
         let addr = addr.with_env_token("NON_EXISTENT_VAR");
         assert_eq!(addr.token, None); // 环境变量不存在时返回None
@@ -954,9 +950,9 @@
         std::fs::create_dir_all(&dest_path).unwrap();
 
         // 测试cnb.cool仓库克隆（带token认证）
-        let git_addr = GitAddr::from("https://cnb.cool/dy-sec/ops/mechanism/gxl-dayu.git")
-            .with_branch("main");
-            //.with_token("your-cnb-token"); // 需要替换为实际token
+        let git_addr =
+            GitAddr::from("https://cnb.cool/dy-sec/ops/mechanism/gxl-dayu.git").with_branch("main");
+        //.with_token("your-cnb-token"); // 需要替换为实际token
 
         // 执行克隆
         let git_up = git_addr
